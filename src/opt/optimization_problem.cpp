#include <ccd/not_implemented_error.hpp>
#include <opt/optimization_problem.hpp>

namespace ccd {
namespace opt {

    OptimizationProblem::~OptimizationProblem() {}
    callback_f OptimizationProblem::func_f()
    {
<<<<<<< HEAD
        this->f = [](const Eigen::VectorXd&) -> double {
            throw NotImplementedError("Objective function not implemented!");
        };
        this->grad_f = [](const Eigen::VectorXd&) -> Eigen::VectorXd {
            throw NotImplementedError(
                "Gradient of the objective function not implemented!");
        };
        this->hessian_f = [](const Eigen::VectorXd&) -> Eigen::MatrixXd {
            throw NotImplementedError(
                "Hessian of the objective function not implemented!");
        };
        this->g = [](const Eigen::VectorXd&) -> Eigen::VectorXd {
            throw NotImplementedError("Constraint function not implemented!");
        };
        this->jac_g = [](const Eigen::VectorXd&) -> Eigen::MatrixXd {
            throw NotImplementedError(
                "Jacobian of the constraint function not implemented!");
        };
        this->hessian_g = [](const Eigen::VectorXd&)
            -> std::vector<Eigen::SparseMatrix<double>> {
            throw NotImplementedError("Second derivative of the constraint "
                                      "function not implemented!");
        };
=======
        callback_f f = [&](const Eigen::VectorXd& x) { return eval_f(x); };
        return f;
>>>>>>> 1c2bd079
    }

    callback_grad_f OptimizationProblem::func_grad_f()
    {
        callback_grad_f f
            = [&](const Eigen::VectorXd& x) { return eval_grad_f(x); };
        return f;
    }

    callback_grad_f OptimizationProblem::func_g()
    {
        callback_grad_f f = [&](const Eigen::VectorXd& x) { return eval_g(x); };
        return f;
    }

    Eigen::SparseMatrix<double> OptimizationProblem::eval_hessian_f_sparse(
        const Eigen::VectorXd& x)
    {
        return eval_hessian_f(x).sparseView();
    }

    bool OptimizationProblem::validate_problem()
    {
        bool valid = true;
        valid &= num_vars == x0.rows();
        valid &= num_vars == x_lower.rows() || x_lower.size() == 0;
        valid &= num_vars == x_upper.rows() || x_upper.size() == 0;
        valid &= num_constraints == g_lower.rows() || g_lower.size() == 0;
        valid &= num_constraints == g_upper.rows() || g_upper.size() == 0;

        if (!valid) {
            return false;
        }

        if (x_lower.size() == 0) {
            x_lower.resize(num_vars);
            x_lower.setConstant(NO_LOWER_BOUND); // no-lower-bound
        }
        if (x_upper.size() == 0) {
            x_upper.resize(num_vars);
            x_upper.setConstant(NO_UPPER_BOUND); // no-upper-bound
        }
        if (g_lower.size() == 0) {
            g_lower.resize(num_constraints);
            g_lower.setConstant(NO_LOWER_BOUND); // no-lower-bound
        }
        if (g_upper.size() == 0) {
            g_upper.resize(num_constraints);
            g_upper.setConstant(NO_UPPER_BOUND); // no-upper-bound
        }
        return true;
    }

    // Check if all constraints are satisfied at a location.
    bool OptimizationProblem::are_constraints_satisfied(
        const Eigen::VectorXd& x, const double tol)
    {
        Eigen::ArrayXd gx = eval_g(x).array();
        // return (this->g_lower.array() - 10 * tol <= gx).all()
        //     && (gx <= this->g_upper.array() + 10 * tol).all()
        //     && (this->x_lower.array() - 10 * tol <= x.array()).all()
        //     && (x.array() <= this->x_upper.array() + 10 * tol).all();
        return (-10 * tol <= gx).all()
            && (this->x_lower.array() - 10 * tol <= x.array()).all()
            && (x.array() <= this->x_upper.array() + 10 * tol).all();
    }

    AdHocProblem::AdHocProblem()
    {

        this->f = [](const Eigen::VectorXd&) -> double {
            throw NotImplementedError("Objective function not implemented!");
        };
        this->grad_f = [](const Eigen::VectorXd&) -> Eigen::VectorXd {
            throw NotImplementedError(
                "Gradient of the objective function not implemented!");
        };
        this->hessian_f = [](const Eigen::VectorXd&) -> Eigen::MatrixXd {
            throw NotImplementedError(
                "Hessian of the objective function not implemented!");
        };
        this->g = [](const Eigen::VectorXd&) -> Eigen::VectorXd {
            throw NotImplementedError("Constraint function not implemented!");
        };
        this->jac_g = [](const Eigen::VectorXd&) -> Eigen::MatrixXd {
            throw NotImplementedError(
                "Jacobian of the constraint function not implemented!");
        };
        this->hessian_g
            = [](const Eigen::VectorXd&) -> std::vector<Eigen::MatrixXd> {
            throw NotImplementedError("Second derivative of the constraint "
                                      "function not implemented!");
        };
    }
    double AdHocProblem::eval_f(const Eigen::VectorXd& x) { return f(x); }
    Eigen::VectorXd AdHocProblem::eval_grad_f(const Eigen::VectorXd& x)
    {
        return grad_f(x);
    }
    Eigen::MatrixXd AdHocProblem::eval_hessian_f(const Eigen::VectorXd& x)
    {
        return hessian_f(x);
    }

    Eigen::VectorXd AdHocProblem::eval_g(const Eigen::VectorXd& x)
    {
        return g(x);
    };

    Eigen::MatrixXd AdHocProblem::eval_jac_g(const Eigen::VectorXd& x)
    {
        return jac_g(x);
    };

    std::vector<Eigen::MatrixXd> AdHocProblem::eval_hessian_g(
        const Eigen::VectorXd& x)
    {
        return hessian_g(x);
    };

    AdHocProblem::AdHocProblem(int num_vars, int num_constraints)
        : AdHocProblem()
    {
        this->num_vars = num_vars;
        this->num_constraints = num_constraints;

        this->x0.resize(num_vars);
        this->x0.setConstant(0.0);

        this->x_lower.resize(this->num_vars);
        this->x_lower.setConstant(NO_LOWER_BOUND); // no-lower-bound

        this->x_upper.resize(this->num_vars);
        this->x_upper.setConstant(NO_UPPER_BOUND); // no-upper-bound

        this->g_lower.resize(this->num_constraints);
        this->g_lower.setConstant(NO_LOWER_BOUND); // no-lower-bound

        this->g_upper.resize(this->num_constraints);
        this->g_upper.setConstant(NO_UPPER_BOUND); // no-upper-bound

        this->fixed_dof.resize(this->num_vars);
        this->fixed_dof.setConstant(false); // no-upper-bound
    }

} // namespace opt
} // namespace ccd<|MERGE_RESOLUTION|>--- conflicted
+++ resolved
@@ -7,34 +7,8 @@
     OptimizationProblem::~OptimizationProblem() {}
     callback_f OptimizationProblem::func_f()
     {
-<<<<<<< HEAD
-        this->f = [](const Eigen::VectorXd&) -> double {
-            throw NotImplementedError("Objective function not implemented!");
-        };
-        this->grad_f = [](const Eigen::VectorXd&) -> Eigen::VectorXd {
-            throw NotImplementedError(
-                "Gradient of the objective function not implemented!");
-        };
-        this->hessian_f = [](const Eigen::VectorXd&) -> Eigen::MatrixXd {
-            throw NotImplementedError(
-                "Hessian of the objective function not implemented!");
-        };
-        this->g = [](const Eigen::VectorXd&) -> Eigen::VectorXd {
-            throw NotImplementedError("Constraint function not implemented!");
-        };
-        this->jac_g = [](const Eigen::VectorXd&) -> Eigen::MatrixXd {
-            throw NotImplementedError(
-                "Jacobian of the constraint function not implemented!");
-        };
-        this->hessian_g = [](const Eigen::VectorXd&)
-            -> std::vector<Eigen::SparseMatrix<double>> {
-            throw NotImplementedError("Second derivative of the constraint "
-                                      "function not implemented!");
-        };
-=======
         callback_f f = [&](const Eigen::VectorXd& x) { return eval_f(x); };
         return f;
->>>>>>> 1c2bd079
     }
 
     callback_grad_f OptimizationProblem::func_grad_f()
@@ -123,8 +97,8 @@
             throw NotImplementedError(
                 "Jacobian of the constraint function not implemented!");
         };
-        this->hessian_g
-            = [](const Eigen::VectorXd&) -> std::vector<Eigen::MatrixXd> {
+        this->hessian_g = [](const Eigen::VectorXd&)
+            -> std::vector<Eigen::SparseMatrix<double>> {
             throw NotImplementedError("Second derivative of the constraint "
                                       "function not implemented!");
         };
@@ -149,7 +123,7 @@
         return jac_g(x);
     };
 
-    std::vector<Eigen::MatrixXd> AdHocProblem::eval_hessian_g(
+    std::vector<Eigen::SparseMatrix<double>> AdHocProblem::eval_hessian_g(
         const Eigen::VectorXd& x)
     {
         return hessian_g(x);
