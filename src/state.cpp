--- conflicted
+++ resolved
@@ -126,14 +126,6 @@
     return vertices + displacements * double(time);
 }
 
-<<<<<<< HEAD
-Eigen::MatrixX2d State::get_opt_vertex_at_time()
-{
-    return vertices + opt_results.x * double(opt_time);
-}
-
-=======
->>>>>>> e404bb52
 Eigen::MatrixX2d State::get_volume_grad()
 {
     if (current_edge < 0 || volume_grad.cols() == 0) {
@@ -214,65 +206,39 @@
 
 void State::optimize_displacements()
 {
-<<<<<<< HEAD
-    opt_results.x.resizeLike(displacements);
-=======
-
     // reset results
-    opt_result.fun = 1E10;
-    opt_result.x = Eigen::MatrixXd();
-    opt_result.success = false;
-    opt_result.finished = false;
+    opt_results.minf = 1E10;
+    opt_results.x = Eigen::MatrixXd();
+    opt_results.success = false;
+    opt_results.finished = false;
     u_history.clear();
     f_history.clear();
     g_history.clear();
 
-    opt_displacements.resizeLike(displacements);
->>>>>>> e404bb52
+    opt_results.x.resizeLike(displacements);
     if (!this->reuse_opt_displacements) {
         opt_results.x.setZero();
     }
-<<<<<<< HEAD
+
     ccd::opt::setup_displacement_optimization_problem(vertices, displacements,
         edges, volume_epsilon, detection_method, opt_problem);
+
     Eigen::MatrixX2d U0;
     if (solver_settings.method == opt::LINEARIZED_CONSTRAINTS) {
         U0 = displacements;
     } else {
         U0 = opt_results.x;
     }
-    opt_results
-        = ccd::opt::displacement_optimization(opt_problem, U0, solver_settings);
-=======
-
-    if (opt_method == ccd::opt::IP) {
-        ccd::opt::setup_displacement_optimization(vertices, displacements,
-            edges, volume_epsilon, detection_method, opt_problem);
-        opt_problem.max_iter = int(opt_max_iter);
-
-        u_history.clear();
-        f_history.clear();
-        g_history.clear();
-
-        opt_result = ccd::opt::displacements_optimization(opt_method,
-            opt_displacements, opt_problem, u_history, f_history, g_history);
-        opt_displacements = opt_result.x;
-    } else {
-        auto fun = ccd::opt::displacements_optimization(vertices, displacements,
-            edges, volume_epsilon, detection_method, opt_method, opt_max_iter,
-            opt_displacements);
-        opt_result.success = true;
-        opt_result.x = opt_displacements;
-        opt_result.fun = fun;
-    }
-    opt_result.method = opt_method;
-    opt_result.finished = true;
+
+    opt_results = ccd::opt::displacement_optimization(
+        opt_problem, U0, u_history, f_history, g_history, solver_settings);
+
+    opt_results.method = solver_settings.method;
+    opt_results.finished = true;
 
     // ui elements
     opt_time = 1.0;
     opt_iteration = -1;
-
-    return opt_result.fun;
 }
 
 Eigen::MatrixX2d State::get_opt_vertex_at_time(const int iteration)
@@ -282,7 +248,7 @@
 
 Eigen::MatrixX2d State::get_opt_displacements(const int iteration)
 {
-    auto displ = opt_displacements;
+    auto displ = opt_results.x;
     if (iteration >= 0 && u_history.size() > 0) {
         opt_iteration %= u_history.size();
         displ = u_history[size_t(opt_iteration)];
@@ -292,7 +258,7 @@
 
 double State::get_opt_functional(const int iteration)
 {
-    auto fun = opt_result.fun;
+    auto fun = opt_results.minf;
     if (iteration >= 0 && f_history.size() > 0) {
         opt_iteration %= f_history.size();
         fun = f_history[size_t(opt_iteration)];
@@ -303,17 +269,16 @@
 void State::save_optimization(std::string filename)
 {
     io::write_opt_results(
-        filename, opt_result, u_history, f_history, g_history);
-}
-
-void State::load_optimization(std::string filename) {
+        filename, opt_results, u_history, f_history, g_history);
+}
+
+void State::load_optimization(std::string filename)
+{
     io::read_opt_results(
-        filename, opt_result, u_history, f_history, g_history);
-
-    opt_displacements = opt_result.x;
+        filename, opt_results, u_history, f_history, g_history);
+
     opt_iteration = -1;
     opt_time = 1.0;
->>>>>>> e404bb52
 }
 
 } // namespace ccd