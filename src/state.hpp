#ifndef CCD_STATE_HPP
#define CCD_STATE_HPP

#include <Eigen/Core>

#include <ccd/collision_detection.hpp>
#include <ccd/impact.hpp>
#include <ccd/prune_impacts.hpp>

#include <opt/solver.hpp>

namespace ccd {

/**
 * @brief The State class keeps the full state of the UI and the collisions.
 */
class State {
public:
    static const int kDIM = 2;

    State();
    virtual ~State() = default;

    /// @brief #V,2 vertices positions
    Eigen::MatrixX2d vertices;
    /// @brief #E,2 vertices connnectivity
    Eigen::MatrixX2i edges;
    /// @brief #V,2 vertices displacements
    Eigen::MatrixX2d displacements;

    /// @brief All edge-vertex contact
    EdgeVertexImpacts ev_impacts;

    /// @brief All edge-edge contact
    EdgeEdgeImpacts ee_impacts;

    /// @brief #E,1 indices of the edges' first impact
    Eigen::VectorXi edge_impact_map;

    /// @brief The current number of pruned impacts
    int num_pruned_impacts;

    /// @brief #E,1 contact volume for each edge
    Eigen::VectorXd volumes;

    /// @brief 2*V,#E contact gradient for each edge
    Eigen::MatrixXd volume_grad;

    /// @brief method to use for contact detection
    DetectionMethod detection_method;

    /// @brief epsilon use on volume computation
    double volume_epsilon = 1.0;

    ////////////////////////////////////////////////////////////////////////////
    // Optimization Fields

    /// @brief Optimization problem to solve
    opt::OptimizationProblem opt_problem;

    /// @brief #V,2 optimized vertices displacements
    opt::OptimizationResults opt_results;

    /// @brief Settings for the problem solver
    opt::SolverSettings solver_settings;

    /// @brief Reuse the current opt_displacements for initial optimization
    bool reuse_opt_displacements = false;

<<<<<<< HEAD
    /// @brief Reuse the current opt_displacements for initial optimization
    bool refresh_collisions = true;

    /// @brief Time along the optimal displacments
    float opt_time;

    ////////////////////////////////////////////////////////////////////////////
=======
    ///@brief Optimization problem to solve
    ccd::opt::OptimizationProblem opt_problem;

    ///@brief Result of the last optimization
    ccd::opt::OptimizationResult opt_result;

    ///@brief Optimization step history for displacements
    std::vector<Eigen::MatrixX2d> u_history;

    ///@brief Optimization step history for functional
    std::vector<double> f_history;

    ///@brief Optimization step history for constraints
    std::vector<double> g_history;

>>>>>>> e404bb52
    // SCENE CRUD
    // ----------------------------------------------------------------------
    void load_scene(const std::string filename);
    void save_scene(const std::string filename);
    void reset_scene();

    void add_vertex(const Eigen::RowVector2d& vertex);
    void add_edges(const Eigen::MatrixX2i& edges);

    void set_vertex_position(
        const int vertex_idx, const Eigen::RowVector2d& position);
    void move_vertex(const int vertex_idx, const Eigen::RowVector2d& delta);
    void move_displacement(
        const int vertex_idx, const Eigen::RowVector2d& delta);

    void reset_impacts();

    Eigen::MatrixX2d get_volume_grad();
    Eigen::MatrixX2d get_vertex_at_time();

    const EdgeEdgeImpact& get_edge_impact(const int edge_id);

    ////////////////////////////////////////////////////////////////////////////
    // SCENE CCD
    // ----------------------------------------------------------------------
    void detect_edge_vertex_collisions();
    void prune_impacts();
    void compute_collision_volumes();
    void run_full_pipeline();

    ////////////////////////////////////////////////////////////////////////////
    // SCENE OPT
    // ----------------------------------------------------------------------
    void optimize_displacements();

<<<<<<< HEAD
    ////////////////////////////////////////////////////////////////////////////
=======
    void load_optimization(const std::string filename);
    void save_optimization(const std::string filename);
    double get_opt_functional(const int iteration);
    Eigen::MatrixX2d get_opt_displacements(const int iteration);
    Eigen::MatrixX2d get_opt_vertex_at_time(const int iteration);

>>>>>>> e404bb52
    // UI
    // ----------------------------------------------------------------------
    /// @brief Background rectangle to detect clicks
    double canvas_width, canvas_height;
    /// @brief We show the scene at time=`time` between 0 and 1
    float time;
    /// @brief Current user-selection of vertex and displacement points
    std::vector<int> selected_points, selected_displacements;

    /// @brief Use for any functionallity that requires showing only one ev
    /// impact
    int current_ev_impact;

    /// @brief Use for any functionallity that requires showing info of only
    /// one edge
    int current_edge;

    /// when going to next edge, skip edges with no impact
    bool skip_no_impact_edge;

    double min_edge_width;


    // UI OPT
    // ----------------------------------------------------------------------
    ///@brief Time along the optimal displacments
    float opt_time = 0.0;

    ///@brief we show the values of this iteration
    int opt_iteration = 0;
};

} // namespace ccd
#endif<|MERGE_RESOLUTION|>--- conflicted
+++ resolved
@@ -67,20 +67,8 @@
     /// @brief Reuse the current opt_displacements for initial optimization
     bool reuse_opt_displacements = false;
 
-<<<<<<< HEAD
     /// @brief Reuse the current opt_displacements for initial optimization
     bool refresh_collisions = true;
-
-    /// @brief Time along the optimal displacments
-    float opt_time;
-
-    ////////////////////////////////////////////////////////////////////////////
-=======
-    ///@brief Optimization problem to solve
-    ccd::opt::OptimizationProblem opt_problem;
-
-    ///@brief Result of the last optimization
-    ccd::opt::OptimizationResult opt_result;
 
     ///@brief Optimization step history for displacements
     std::vector<Eigen::MatrixX2d> u_history;
@@ -91,7 +79,6 @@
     ///@brief Optimization step history for constraints
     std::vector<double> g_history;
 
->>>>>>> e404bb52
     // SCENE CRUD
     // ----------------------------------------------------------------------
     void load_scene(const std::string filename);
@@ -127,16 +114,12 @@
     // ----------------------------------------------------------------------
     void optimize_displacements();
 
-<<<<<<< HEAD
-    ////////////////////////////////////////////////////////////////////////////
-=======
     void load_optimization(const std::string filename);
     void save_optimization(const std::string filename);
     double get_opt_functional(const int iteration);
     Eigen::MatrixX2d get_opt_displacements(const int iteration);
     Eigen::MatrixX2d get_opt_vertex_at_time(const int iteration);
 
->>>>>>> e404bb52
     // UI
     // ----------------------------------------------------------------------
     /// @brief Background rectangle to detect clicks
@@ -159,7 +142,6 @@
 
     double min_edge_width;
 
-
     // UI OPT
     // ----------------------------------------------------------------------
     ///@brief Time along the optimal displacments
