#include "viewer.hpp"
#include <sstream>

#include <igl/bounding_box.h>
#include <igl/opengl/MeshGL.h>
#include <igl/unproject_onto_mesh.h>

#include <ccd/not_implemented_error.hpp>

#include <io/read_scene.hpp>
#include <viewer/edges_to_rectangles.hpp>

namespace ccd {

ViewerMenu::ViewerMenu(std::string scene_file)
    : edit_mode(ViewerEditMode::select)
    , color_vtx(1.0, 0.0, 0.0)             // #ff0000
    , color_edge(1.0, 0.0, 0.0)            // #ff0000
    , color_displ(0.0, 1.0, 0.0)           // #00ff00
    , color_grad(1.0, 0.5, 0.0)            // #ff8000
    , color_opt_displ(0.1875, 0.5, 0.1875) // #308030
    , color_canvas(0.3, 0.3, 0.5)          // #4c4c80
    , color_sl(1.0, 1.0, 0.0)              // #ffff00
    , scene_file(scene_file)
    , last_action_message("")
    , last_action_success(true)
{
    // clang-format off
    canvas_nodes = (Eigen::MatrixXd(4, 3) <<
        -.5, -.5, 0.0,
        -.5, 0.5, 0.0,
        0.5, -.5, 0.0,
        0.5, 0.5, 0.0).finished();

    canvas_faces = (Eigen::MatrixXi(2, 3) <<
        0, 2, 1,
        2, 3, 1).finished();
    // clang-format on
}

void ViewerMenu::init(igl::opengl::glfw::Viewer* _viewer)
{
    Super::init(_viewer);

    // first added is drawn in front
    gradient_data_id = viewer->data_list.size() - 1;

    viewer->append_mesh();
    surface_data_id = viewer->data_list.size() - 1;

    viewer->append_mesh();
    opt_displ_data_id = viewer->data_list.size() - 1;

    viewer->append_mesh();
    displ_data_id = viewer->data_list.size() - 1;

    viewer->append_mesh();
    volume_data_id = viewer->data_list.size() - 1;

    load_scene(scene_file);

    // CANVAS
    {
        viewer->append_mesh();
        viewer->data().set_mesh(canvas_nodes, canvas_faces);
        viewer->data().show_lines = false;
        viewer->data().set_colors(color_canvas);
        canvas_data_id = viewer->data_list.size() - 1;
        resize_canvas();
    }
}

bool ViewerMenu::save_scene()
{
    std::string fname = igl::file_dialog_save();
    if (fname.length() == 0)
        return false;
    state.save_scene(fname);
    return true;
}

bool ViewerMenu::load_scene()
{
    std::string fname = igl::file_dialog_open();
    if (fname.length() == 0)
        return false;
    return load_scene(fname);
}

bool ViewerMenu::load_scene(const std::string filename)
{

    if (filename.empty()) {
        io::read_scene_from_str(
            default_scene, state.vertices, state.edges, state.displacements);
        state.reset_scene();

    } else {
        state.load_scene(filename);
    }

    state_history.clear();
    state_history.push_back(state);

    load_state();
    return true;
}

void ViewerMenu::load_state()
{

    // surface - edges & nodes
    // -------------------------------------------------------------------
    viewer->data_list[surface_data_id].set_points(state.vertices, color_vtx);
    viewer_set_edges(surface_data_id, state.vertices, state.edges, color_edge);
    viewer->data_list[surface_data_id].point_size = 10 * pixel_ratio();
    // only needed to show vertex_ids
    viewer_set_vertices(surface_data_id, state.vertices);
    Eigen::MatrixXd nz(state.vertices.rows(), 3);
    nz.col(2).setConstant(1.0);
    viewer->data_list[surface_data_id].set_normals(nz);

    // displacements
    // -------------------------------------------------------------------
    viewer->data_list[displ_data_id].set_points(
        state.vertices + state.displacements, color_displ);
    viewer->data_list[displ_data_id].set_edges(
        Eigen::MatrixXd(), Eigen::MatrixXi(), color_edge);
    viewer->data_list[displ_data_id].add_edges(
        state.vertices, state.vertices + state.displacements, color_displ);
    viewer->data_list[displ_data_id].point_size = 10 * pixel_ratio();

    // optimized displacements
    // -------------------------------------------------------------------
    viewer->data_list[opt_displ_data_id].set_points(
        state.vertices + state.opt_results.x, color_opt_displ);
    viewer->data_list[opt_displ_data_id].set_edges(
        Eigen::MatrixXd(), Eigen::MatrixXi(), color_edge);
    viewer->data_list[opt_displ_data_id].add_edges(
        state.vertices, state.vertices + state.opt_results.x, color_opt_displ);
    viewer->data_list[opt_displ_data_id].point_size = 1;

    // collisions - volumes & gradient
    // -------------------------------------------------------------------
    viewer->data_list[volume_data_id].clear();
    viewer->data_list[volume_data_id].show_lines = false;
    redraw_volumes();

    viewer->data_list[gradient_data_id].set_points(state.vertices, color_grad);
    viewer->data_list[gradient_data_id].set_edges(
        Eigen::MatrixXd(), Eigen::MatrixXi(), color_grad);
    viewer->data_list[gradient_data_id].add_edges(
        state.vertices, state.vertices, color_grad);
    viewer->data_list[gradient_data_id].point_size = 1;

    recolor_vertices();
    redraw_at_time();
}

void ViewerMenu::resize_canvas()
{
    Eigen::MatrixXd V = canvas_nodes;
    V.col(0) *= state.canvas_width;
    V.col(1) *= state.canvas_height;
    viewer->data_list[canvas_data_id].set_vertices(V);
}

// ----------------------------------------------------------------------------------------------------------------------------
// USER ACTIONS
// ----------------------------------------------------------------------------------------------------------------------------
void ViewerMenu::undo()
{
    if (state_history.size() > 1) {
        state_history.pop_back();
        state = state_history.back();
        load_state();
    }
}

bool update_selection(const Eigen::MatrixXd& points, const int modifier,
    const Eigen::RowVector2d& click_coord, const double thr,
    std::vector<int>& selection)
{
    // If a vertex was clicked while holding _shift_ it is added to the selected
    // points. If _shift_ was not clicked, the selection
    //      is replaced by clicked-vertex.
    int index;
    double dist
        = (points.rowwise() - click_coord).rowwise().norm().minCoeff(&index);
    if (dist < thr) {
        if (modifier == GLFW_MOD_SHIFT) {
            selection.push_back(index);
        } else {
            selection.clear();
            selection.push_back(index);
        }
        return true;
    } else {
        selection.clear();
        return false;
    }
}

void translation_delta(const Eigen::MatrixXd& points, const int modifier,
    const Eigen::RowVector2d& click_coord, const std::vector<int>& selection,
    Eigen::RowVector2d& delta)
{
    size_t num_sl = selection.size();
    assert(num_sl > 0);

    Eigen::RowVector2d current = points.row(selection[num_sl - 1]);
    delta = click_coord - current;

    if (modifier == GLFW_MOD_SHIFT) {
        int index;
        (delta).cwiseAbs().maxCoeff(&index);

        double aux = delta[index];
        delta.setZero();
        delta[index] = aux;
    }
}

void ViewerMenu::clicked__select(
    const int /*button*/, const int modifier, const Eigen::RowVector2d& coord)
{
    double thr = state.canvas_width / 100;
    bool clicked_vertex = update_selection(
        state.vertices, modifier, coord, thr, state.selected_points);
    if (clicked_vertex) {
        state.selected_displacements.clear();
    } else {
        update_selection(state.vertices + state.displacements, modifier, coord,
            thr, state.selected_displacements);
    }

    recolor_vertices();
}

void ViewerMenu::connect_selected_vertices()
{
    size_t num_sl = state.selected_points.size();
    if (num_sl < 2) {
        return;
    }
    Eigen::MatrixXi new_edges(num_sl - 1, 2);
    for (uint i = 0; i < num_sl - 1; ++i) {
        new_edges.row(i) << state.selected_points[i],
            state.selected_points[i + 1];
    }
    state.add_edges(new_edges);
    add_graph_edges(surface_data_id, state.vertices, new_edges, color_edge);

    state_history.push_back(state);
    redraw_scene();
}

void ViewerMenu::clicked__translate(
    const int /*button*/, const int modifier, const Eigen::RowVector2d& coord)
{
    size_t num_sl = state.selected_points.size();
    if (num_sl > 0) {
        Eigen::RowVector2d delta;
        translation_delta(
            state.vertices, modifier, coord, state.selected_points, delta);
        for (size_t i = 0; i < num_sl; ++i) {
            state.move_vertex(state.selected_points[i], delta);
        }

    } else {
        size_t num_sl = state.selected_displacements.size();
        if (num_sl > 0) {
            Eigen::RowVector2d delta;
            translation_delta(state.vertices + state.displacements, modifier,
                coord, state.selected_displacements, delta);
            for (size_t i = 0; i < num_sl; ++i) {
                state.move_displacement(state.selected_displacements[i], delta);
            }
        }
    }
}

void ViewerMenu::clicked__add_node(const int /*button*/, const int /*modifier*/,
    const Eigen::RowVector2d& coord)
{
    state.add_vertex(coord);
    add_graph_vertex(surface_data_id, state.vertices, coord, color_vtx);
    extend_vector_field(
        displ_data_id, state.vertices, state.displacements, 1, color_displ);
    extend_vector_field(
        opt_displ_data_id, state.vertices, state.opt_results.x, 1, color_displ);
    extend_vector_field(gradient_data_id, state.vertices,
        state.get_volume_grad(), 1, color_grad);
}

void ViewerMenu::clicked__add_chain(const int /*button*/,
    const int /*modifier*/, const Eigen::RowVector2d& /*coord*/)
{
    last_action_message = "Adding a chain is not implemented yet.";
    last_action_success = false;
}

void ViewerMenu::clicked_on_canvas(
    const int button, const int modifier, const Eigen::RowVector2d& coord)
{
    switch (edit_mode) {
    case select:
        clicked__select(button, modifier, coord);
        break;
    case translate:
        clicked__translate(button, modifier, coord);
        break;
    case add_chain:
        clicked__add_chain(button, modifier, coord);
        break;
    case add_node:
        clicked__add_node(button, modifier, coord);
        break;
    }
    if (edit_mode == translate || edit_mode == add_node) {
        state_history.push_back(state);
        redraw_scene();
    }
}

bool ViewerMenu::mouse_down(int button, int modifier)
{
    if (Super::mouse_down(button, modifier)) {
        return true;
    }

    // pick a node
    double x = viewer->current_mouse_x;
    double y = double(viewer->core.viewport(3)) - viewer->current_mouse_y;

    int face_id;
    Eigen::Vector3d barycentric_coords;

    Eigen::MatrixXd BV = viewer->data_list[canvas_data_id].V;
    if (igl::unproject_onto_mesh(Eigen::Vector2f(x, y), viewer->core.view,
            viewer->core.proj, viewer->core.viewport, BV, canvas_faces, face_id,
            barycentric_coords)) {
        Eigen::Vector3i face_nodes = canvas_faces.row(face_id);
        Eigen::RowVector3d coords
            = BV.row(face_nodes[0]) * barycentric_coords[0]
            + BV.row(face_nodes[1]) * barycentric_coords[1]
            + BV.row(face_nodes[2]) * barycentric_coords[2];

        // pass 2d coords
        clicked_on_canvas(button, modifier, coords.segment(0, 2));
    }
    return true;
}
bool ViewerMenu::key_pressed(unsigned int key, int modifiers)
{
    if (Super::key_pressed(key, modifiers)) {
        return true;
    }

    if (key == 'q') {
        edit_mode = ViewerEditMode::select;
    } else if (key == 'w') {
        edit_mode = ViewerEditMode::translate;
    } else if (key == 'Z' && modifiers == GLFW_MOD_SHIFT) {
        undo();
    } else {
        return false;
    }
    return true;
}

// ----------------------------------------------------------------------------------------------------------------------------
// CCD USER ACTIONS
// ----------------------------------------------------------------------------------------------------------------------------
void ViewerMenu::detect_edge_vertex_collisions()
{
    try {
        state.detect_edge_vertex_collisions();
        state_history.push_back(state);

    } catch (NotImplementedError e) {
        last_action_message = e.what();
        last_action_success = false;
    }
}

void ViewerMenu::compute_collision_volumes()
{
    try {
        state.compute_collision_volumes();
        std::ostringstream volumes_string;
        volumes_string << "Space Time Volume Intersections:\n" << state.volumes;
        last_action_message = volumes_string.str();
        redraw_volumes();
        redraw_volumes_grad();
        state_history.push_back(state);
    } catch (NotImplementedError e) {
        last_action_message = e.what();
        last_action_success = false;
    }
}

void ViewerMenu::goto_ev_impact(const int impact)
{
    if (impact < 0) {
        state.time = 0.0;
        state.current_ev_impact = -1;
        redraw_at_time();

    } else if (state.ev_impacts.size() > 0) {
        state.current_ev_impact = impact;
        state.current_ev_impact %= state.ev_impacts.size();

        state.time
            = float(state.ev_impacts[size_t(state.current_ev_impact)].time);
        redraw_at_time();
    }
}

void ViewerMenu::goto_ee_impact(const int impact)
{
    if (impact < 0) { // Reset the time to zero
        state.time = 0.0;
        state.current_edge = -1;
        redraw_at_time();

    } else if (state.num_pruned_impacts > 0) {
        state.current_edge = impact % state.edges.rows();
        if (state.skip_no_impact_edge) { // find edge with impact
            int s = state.current_edge;
            while (state.edge_impact_map[state.current_edge] < 0) {
                state.current_edge += 1;
                state.current_edge %= state.edges.rows();
                if (s == state.current_edge) {
                    state.current_edge = -1;
                    state.time = 0.0;
                    break;
                }
            }
        }
        if (state.current_edge >= 0) {
            state.time = state.edge_impact_map[state.current_edge] < 0
                ? 0.0
                : float(state.get_edge_impact(state.current_edge).time);
        }
        redraw_at_time();
    }
    recolor_edges();
}

// ----------------------------------------------------------------------------------------------------------------------------
// OPT USER ACTIONS
// ----------------------------------------------------------------------------------------------------------------------------
void ViewerMenu::optimize_displacements()
{
    try {
        state.optimize_displacements();
<<<<<<< HEAD
        last_action_success = state.opt_results.success;
        std::ostringstream message;
        message.precision(3);
        message << "Optimization " << (last_action_success ? "" : "un")
                << "successful" << std::endl;
        message << "Objective value: " << state.opt_results.minf << std::endl;
        message << "Optimal Displacments:\n"
                << std::fixed << state.opt_results.x;
        this->last_action_message = message.str();
        redraw_opt_displacements();
=======
        redraw_opt_displacements();
        redraw_at_opt_time();

        last_action_success = true;

>>>>>>> e404bb52
    } catch (NotImplementedError e) {
        last_action_message = e.what();
        last_action_success = false;
    } catch (std::runtime_error e) {
        last_action_message = e.what();
        last_action_success = false;
    }
}

void ViewerMenu::load_optimization()
{
    std::string fname = igl::file_dialog_open();
    if (fname.length() == 0) {
        return;
    }
    state.load_optimization(fname);
    redraw_opt_displacements();
    redraw_at_opt_time();
}

void ViewerMenu::save_optimization()
{
    std::string fname = igl::file_dialog_save();
    if (fname.length() == 0) {
        return;
    }
    return state.save_optimization(fname);
}

void ViewerMenu::redraw_at_opt_time()
{
    update_graph(surface_data_id,
        state.get_opt_vertex_at_time(state.opt_iteration), state.edges);
}

// ----------------------------------------------------------------------------------------------------------------------------
// DRAWING
// ----------------------------------------------------------------------------------------------------------------------------
void ViewerMenu::recolor_vertices()
{
    color_points(surface_data_id, color_vtx);
    highlight_points(surface_data_id, state.selected_points, color_sl);

    color_points(displ_data_id, color_displ);
    highlight_points(displ_data_id, state.selected_displacements, color_sl);
}

void ViewerMenu::recolor_edges()
{
    color_edges(surface_data_id, color_edge);
    if (state.current_edge >= 0) {
        highlight_edge(surface_data_id, state.current_edge, color_sl);
    }
}

void ViewerMenu::redraw_scene()
{
    // surface - edges
    // state.time = 0;
    redraw_at_time();

    // displacements
    update_vector_field(displ_data_id, state.vertices, state.displacements);

    // opt displacements
    state.opt_time = 0;
    state.opt_results.x.setZero();
    update_vector_field(opt_displ_data_id, state.vertices, state.opt_results.x);

    // collision - volumes
    redraw_volumes();

    // collision - gradient
    redraw_volumes_grad();
}

void ViewerMenu::redraw_opt_displacements()
{
<<<<<<< HEAD
    update_vector_field(opt_displ_data_id, state.vertices, state.opt_results.x);
=======
    update_vector_field(opt_displ_data_id, state.vertices,
        state.get_opt_displacements(state.opt_iteration));
>>>>>>> e404bb52
}

void ViewerMenu::redraw_at_time()
{
    update_graph(surface_data_id, state.get_vertex_at_time(), state.edges);
    redraw_volumes_grad();
}

void ViewerMenu::redraw_volumes()
{

    Eigen::MatrixXd V;
    Eigen::MatrixXi F;
    bool update_mesh
        = viewer->data_list[volume_data_id].V.rows() != state.edges.rows() * 4;

    long num_edges = state.edges.rows();
    Eigen::MatrixX2d nodes_s(num_edges, 2), nodes_f(num_edges, 2);

    for (int i = 0; i < num_edges; ++i) {

        if (state.edge_impact_map[i] != -1) {
            auto impact = state.ee_impacts[size_t(state.edge_impact_map[i])];
            auto vertices_toi
                = state.vertices + state.displacements * impact.time;
            auto v_i_toi = vertices_toi.row(state.edges(i, 0));
            auto v_j_toi = vertices_toi.row(state.edges(i, 1));
            nodes_s.row(i) << v_i_toi;
            nodes_f.row(i) << v_j_toi;

        } else {
            nodes_s.row(i) << state.vertices.row(state.edges(i, 0));
            nodes_f.row(i) << state.vertices.row(state.edges(i, 1));
        }
    }

    Eigen::VectorXd widths
        = -state.volumes.array() / (nodes_f - nodes_s).rowwise().norm().array();
    ccd::widgets::lines_to_rectangles(nodes_s, nodes_f, widths,
        state.min_edge_width, V, F, /*nodes_only=*/!update_mesh);

    if (update_mesh) {
        viewer->data_list[volume_data_id].clear();
        viewer->data_list[volume_data_id].set_mesh(V, F);
    } else {
        viewer->data_list[volume_data_id].set_vertices(V);
    }
}

void ViewerMenu::redraw_volumes_grad()
{
    update_vector_field(
        gradient_data_id, state.get_vertex_at_time(), state.get_volume_grad());
}

void ViewerMenu::update_vector_field(const unsigned long data_id,
    const Eigen::MatrixXd& x0, const Eigen::MatrixXd& delta)
{
    Eigen::MatrixXd& lines = viewer->data_list[data_id].lines;
    Eigen::MatrixXd& points = viewer->data_list[data_id].points;
    Eigen::MatrixXd x1;
    if (delta.size() == 0) {
        x1 = x0;
    } else {
        x1 = x0 + delta;
    }

    long dim = x0.cols();
    for (unsigned i = 0; i < lines.rows(); ++i) {
        lines.row(i).segment(0, dim) << x0.row(i);
        lines.row(i).segment(3, dim) << x1.row(i);
    }
    for (unsigned i = 0; i < points.rows(); ++i) {
        points.row(i).segment(0, dim) << x1.row(i);
    }

    viewer->data_list[data_id].dirty
        |= igl::opengl::MeshGL::DIRTY_OVERLAY_LINES;
    viewer->data_list[data_id].dirty
        |= igl::opengl::MeshGL::DIRTY_OVERLAY_POINTS;
}

void ViewerMenu::extend_vector_field(const unsigned long data_id,
    const Eigen::MatrixXd& x0, const Eigen::MatrixXd& delta, const int count,
    const Eigen::RowVector3d& color)
{
    assert(delta.size() == 0
        || (delta.rows() == x0.rows() && delta.cols() == x0.cols()));

    Eigen::MatrixXd x1 = x0;
    if (delta.size() > 0) {
        x1 += delta;
    }

    for (int i = 0; i < count; ++i) {
        int j = int(x0.rows()) - 1 - i;
        viewer->data_list[data_id].add_points(x1.row(j), color);
        viewer->data_list[data_id].add_edges(x0.row(j), x1.row(j), color);
    }
}

void ViewerMenu::update_graph(const unsigned long data_id,
    const Eigen::MatrixXd& vertices, const Eigen::MatrixXi& edges)
{
    long dim = vertices.cols();

    viewer_set_vertices(data_id, vertices);

    Eigen::MatrixXd& points = viewer->data_list[data_id].points;
    for (unsigned i = 0; i < points.rows(); ++i) {
        points.row(i).segment(0, dim) = vertices.row(i);
    }
    Eigen::MatrixXd& lines = viewer->data_list[data_id].lines;
    for (unsigned i = 0; i < edges.rows(); ++i) {
        lines.row(i).segment(0, dim) << vertices.row(edges(i, 0));
        lines.row(i).segment(3, dim) << vertices.row(edges(i, 1));
    }

    viewer->data_list[data_id].dirty
        |= igl::opengl::MeshGL::DIRTY_OVERLAY_POINTS;
    viewer->data_list[data_id].dirty
        |= igl::opengl::MeshGL::DIRTY_OVERLAY_LINES;
}

void ViewerMenu::add_graph_edges(const unsigned long data_id,
    const Eigen::MatrixXd& vertices, const Eigen::MatrixXi& new_edges,
    const Eigen::RowVector3d& color)
{
    long dim = vertices.cols();

    long num_edges = new_edges.rows();
    Eigen::MatrixXd P1(num_edges, dim), P2(num_edges, dim);
    for (uint i = 0; i < num_edges; ++i) {
        P1.row(i) << vertices.row(new_edges(i, 0));
        P2.row(i) << vertices.row(new_edges(i, 1));
    }
    viewer->data_list[data_id].add_edges(P1, P2, color);
}

void ViewerMenu::add_graph_vertex(const unsigned long data_id,
    const Eigen::MatrixXd& vertices, const Eigen::RowVector2d& vertex,
    const Eigen::RowVector3d& color)
{
    viewer_set_vertices(data_id, vertices);
    Eigen::MatrixXd nz(state.vertices.rows(), 3);
    nz.col(2).setConstant(1.0);
    viewer->data_list[surface_data_id].set_normals(nz);

    viewer->data_list[data_id].add_points(vertex, color);
}

void ViewerMenu::color_points(
    const unsigned long data_id, const Eigen::RowVector3d& color)
{
    Eigen::MatrixXd& points = viewer->data_list[data_id].points;
    points.block(0, 3, points.rows(), 3).rowwise() = color;
    viewer->data_list[data_id].dirty
        |= igl::opengl::MeshGL::DIRTY_OVERLAY_POINTS;
}

void ViewerMenu::highlight_points(const unsigned long data_id,
    const std::vector<int>& nodes, const Eigen::RowVector3d& color_hl)
{
    Eigen::MatrixXd& points = viewer->data_list[data_id].points;
    for (unsigned i = 0; i < nodes.size(); ++i) {
        points.row(nodes[i]).segment(3, 3) = color_hl;
    }

    viewer->data_list[data_id].dirty
        |= igl::opengl::MeshGL::DIRTY_OVERLAY_POINTS;
}
void ViewerMenu::color_edges(
    const unsigned long data_id, const Eigen::RowVector3d& color)
{
    Eigen::MatrixXd& lines = viewer->data_list[data_id].lines;
    lines.block(0, 6, lines.rows(), 3).rowwise() = color;
    viewer->data_list[data_id].dirty
        |= igl::opengl::MeshGL::DIRTY_OVERLAY_LINES;
}
void ViewerMenu::highlight_edge(const unsigned long data_id, const int edge,
    const Eigen::RowVector3d& color_hl)
{
    Eigen::MatrixXd& lines = viewer->data_list[data_id].lines;
    lines.row(edge).segment(6, 3) = color_hl;

    viewer->data_list[data_id].dirty
        |= igl::opengl::MeshGL::DIRTY_OVERLAY_LINES;
}

// FIX of LIBIGL VIEWER FUNCTIONS
void ViewerMenu::viewer_set_edges(const unsigned long data_id,
    const Eigen::MatrixXd& P, const Eigen::MatrixXi& E,
    const Eigen::MatrixXd& C)
{
    Eigen::MatrixXd P_temp;

    // If P only has two columns, pad with a column of zeros
    if (P.cols() == 2) {
        P_temp = Eigen::MatrixXd::Zero(P.rows(), 3);
        P_temp.block(0, 0, P.rows(), 2) = P;
    } else {
        P_temp = P;
    }
    viewer->data_list[data_id].set_edges(P_temp, E, C);
}
void ViewerMenu::viewer_set_vertices(
    const unsigned long data_id, const Eigen::MatrixXd& V)
{
    Eigen::MatrixXd V_temp;

    // If P only has two columns, pad with a column of zeros
    if (V.cols() == 2) {
        V_temp = Eigen::MatrixXd::Zero(V.rows(), 3);
        V_temp.block(0, 0, V.rows(), 2) = V;
    } else {
        V_temp = V;
    }
    viewer->data_list[data_id].set_vertices(V_temp);
}
} // namespace ccd<|MERGE_RESOLUTION|>--- conflicted
+++ resolved
@@ -455,24 +455,14 @@
 {
     try {
         state.optimize_displacements();
-<<<<<<< HEAD
         last_action_success = state.opt_results.success;
         std::ostringstream message;
         message.precision(3);
         message << "Optimization " << (last_action_success ? "" : "un")
                 << "successful" << std::endl;
-        message << "Objective value: " << state.opt_results.minf << std::endl;
-        message << "Optimal Displacments:\n"
-                << std::fixed << state.opt_results.x;
         this->last_action_message = message.str();
         redraw_opt_displacements();
-=======
-        redraw_opt_displacements();
         redraw_at_opt_time();
-
-        last_action_success = true;
-
->>>>>>> e404bb52
     } catch (NotImplementedError e) {
         last_action_message = e.what();
         last_action_success = false;
@@ -551,12 +541,8 @@
 
 void ViewerMenu::redraw_opt_displacements()
 {
-<<<<<<< HEAD
-    update_vector_field(opt_displ_data_id, state.vertices, state.opt_results.x);
-=======
-    update_vector_field(opt_displ_data_id, state.vertices,
-        state.get_opt_displacements(state.opt_iteration));
->>>>>>> e404bb52
+    update_vector_field(
+        opt_displ_data_id, state.vertices, state.get_opt_displacements(-1));
 }
 
 void ViewerMenu::redraw_at_time()
