﻿#include "viewer.hpp"

namespace ccd {
void ViewerMenu::draw_menu()
{
    float menu_width = 180.f * menu_scaling();
    draw_labels_window();

    ImGui::SetNextWindowPos(ImVec2(0.0f, 0.0f), ImGuiSetCond_FirstUseEver);
    ImGui::SetNextWindowSize(ImVec2(0.0f, 0.0f), ImGuiSetCond_FirstUseEver);
    ImGui::SetNextWindowSizeConstraints(
        ImVec2(menu_width, -1.0f), ImVec2(menu_width, -1.0f));
    bool _viewer_menu_visible = true;

    // ---------------------------------------------------------------------------------
    ImGui::Begin("CCD Viewer", &_viewer_menu_visible,
        ImGuiWindowFlags_NoSavedSettings | ImGuiWindowFlags_AlwaysAutoResize);
    ImGui::PushItemWidth(ImGui::GetWindowWidth() * 0.6f);

    draw_io();
    draw_edit_modes();
    draw_ui_settings();
    draw_ccd_steps();

    ImGui::PopItemWidth();
    ImGui::End();

    // ---------------------------------------------------------------------------------
    ImGui::SetNextWindowPos(
        ImVec2(menu_width + 10.0f, 0.0f), ImGuiSetCond_FirstUseEver);
    ImGui::SetNextWindowSize(ImVec2(0.0f, 0.0f), ImGuiSetCond_FirstUseEver);
    ImGui::SetNextWindowSizeConstraints(
        ImVec2(menu_width, -1.0f), ImVec2(menu_width, -1.0f));
    bool _opt_menu_visible = true;

    ImGui::Begin("Optimization", &_opt_menu_visible,
        ImGuiWindowFlags_NoSavedSettings | ImGuiWindowFlags_AlwaysAutoResize);
    ImGui::PushItemWidth(ImGui::GetWindowWidth() * 0.6f);

    draw_optimization();
    draw_optimization_results();

    ImGui::PopItemWidth();
    ImGui::End();

    // ---------------------------------------------------------------------------------
    ImGui::SetNextWindowPos(
        ImVec2(2 * menu_width + 10.0f, 0.0f), ImGuiSetCond_FirstUseEver);
    ImGui::SetNextWindowSize(ImVec2(800.0f, 50.0f), ImGuiSetCond_FirstUseEver);
    ImGui::SetNextWindowSizeConstraints(
        ImVec2(200.0f, 30.0f), ImVec2(800.0f, -1.0f));
    bool _message_menu_visible = true;

    ImGui::Begin("Message", &_message_menu_visible,
        ImGuiWindowFlags_NoSavedSettings | ImGuiWindowFlags_AlwaysAutoResize);
    static ImVec4 color_ok(0.0, 1.0, 0.0, 1.0);
    static ImVec4 color_error(1.0, 0.0, 0.0, 1.0);

    ImGui::TextColored(last_action_success ? color_ok : color_error, "%s",
        last_action_message.c_str());
    ImGui::End();
}

void ViewerMenu::draw_io()
{

    // Scene
    if (ImGui::CollapsingHeader("Scene", ImGuiTreeNodeFlags_DefaultOpen)) {
        float w = ImGui::GetContentRegionAvailWidth();
        float p = ImGui::GetStyle().FramePadding.x;
        if (ImGui::Button("Load##Scene", ImVec2((w - p) / 2.f, 0))) {
            load_scene();
        }
        ImGui::SameLine(0, p);
        if (ImGui::Button("Save##Scene", ImVec2((w - p) / 2.f, 0))) {
            save_scene();
        }
    }
}

void color_button()
{
    ImGui::PushStyleColor(ImGuiCol_Button, ImVec4(0.5, 0.0, 0.0, 1.0));
    ImGui::PushStyleColor(ImGuiCol_ButtonHovered, ImVec4(0.9f, 0.0, 0.0, 1.0));
    ImGui::PushStyleColor(ImGuiCol_ButtonActive, ImVec4(1.0, 0.0, 0.0, 1.0));
}

void ViewerMenu::draw_edit_modes()
{

    if (ImGui::CollapsingHeader("Edit Mode", ImGuiTreeNodeFlags_DefaultOpen)) {
        float w = ImGui::GetContentRegionAvailWidth();
        float p = ImGui::GetStyle().FramePadding.x;

        for (uint i = 0; i < ViewerEditModeAll.size(); ++i) {
            bool needs_pop = false;
            if (edit_mode == ViewerEditModeAll[i]) {
                color_button();
                needs_pop = true;
            }
            char buf[100];
            sprintf(buf, "%s##Edit", ViewerEditModeNames[i].c_str());
            if (ImGui::Button(buf, ImVec2((w - p) / 2.f, 0))) {
                edit_mode = ViewerEditModeAll[i];
            }
            if (needs_pop)
                ImGui::PopStyleColor(3);
            if (i % 2 == 0) {
                ImGui::SameLine(0, p);
            }
        }
    }
    if (ImGui::Button("Connect##Edit", ImVec2(-1, 0))) {
        connect_selected_vertices();
    }
}

void ViewerMenu::draw_ui_settings()
{
    if (ImGui::CollapsingHeader(
            "UI Settings", ImGuiTreeNodeFlags_DefaultOpen)) {

        ImGui::Checkbox(
            "show surface", &(viewer->data_list[surface_data_id].show_overlay));

        ImGui::Checkbox("show vertex id",
            &(viewer->data_list[surface_data_id].show_vertid));
        ImGui::InputFloat("point size ##surface",
            &(viewer->data_list[surface_data_id].point_size));

        ImGui::Checkbox("show displacements",
            &(viewer->data_list[displ_data_id].show_overlay));
        ImGui::InputFloat("point size ##displ",
            &(viewer->data_list[displ_data_id].point_size));

        ImGui::Checkbox(
            "show volumes", &(viewer->data_list[volume_data_id].show_faces));
        ImGui::Checkbox("show volumes border",
            &(viewer->data_list[volume_data_id].show_lines));

        ImGui::Checkbox("show gradient",
            &(viewer->data_list[gradient_data_id].show_overlay));

        if (ImGui::SliderFloat("time", &(state.time), 0.0, 1.0)) {
            redraw_at_time();
        }
    }
}

void ViewerMenu::draw_ccd_steps()
{
    static int idx_detection_method = 0;
    if (ImGui::CollapsingHeader("CCD Steps", ImGuiTreeNodeFlags_DefaultOpen)) {

        if (ImGui::Combo(
                "method##ccd", &idx_detection_method, DetectionMethodNames)) {
            state.detection_method
                = DetectionMethodAll[size_t(idx_detection_method)];
        }
        if (ImGui::Button("Detect EV Collisions", ImVec2(-1, 0))) {
            detect_edge_vertex_collisions();
        }

        if (state.ev_impacts.size()) {
            if (ImGui::InputInt(
                    "VE Impact##ev_impact", &state.current_ev_impact)) {
                goto_ev_impact(state.current_ev_impact);
            }
        }
        if (state.ee_impacts.size()) {
            if (ImGui::InputInt("EE Impact##ee_impact", &state.current_edge)) {
                goto_ee_impact(state.current_edge);
            }
            ImGui::Checkbox("skip empty", &state.skip_no_impact_edge);
        }
        ImGui::Separator();

        if (state.ev_impacts.size()) {
            ImGui::InputDouble("vol. epsilon", &state.volume_epsilon);
            if (ImGui::Button("Compute Collision Volumes", ImVec2(-1, 0))) {
                compute_collision_volumes();
            }
        }
    }
}

void ViewerMenu::draw_optimization()
{
    static int idx_optimization_method = 0;
    static int idx_qp_solver = 0;
    static opt::QPSolver qp_solver; // TODO: Store this in state
    if (ImGui::CollapsingHeader(
            "Displacement Optimization", ImGuiTreeNodeFlags_DefaultOpen)) {

        if (ImGui::Combo("method##opt", &idx_optimization_method,
                OptimizationMethodNames)) {
            state.solver_settings.method
                = OptimizationMethodAll[size_t(idx_optimization_method)];
        }

        if (state.solver_settings.method == opt::LINEARIZED_CONSTRAINTS) {
            if (ImGui::Combo("QP solver##opt", &idx_qp_solver, QPSolverNames)) {
                qp_solver = QPSolverAll[size_t(idx_qp_solver)];
            }
        }

        int opt_max_iter = state.solver_settings.max_iter;
        ImGui::InputInt("max iter##opt", &opt_max_iter);
        if (opt_max_iter >= 0) {
            state.solver_settings.max_iter = opt_max_iter;
        }

        ImGui::Checkbox(
            "continue optimization##opt", &(state.reuse_opt_displacements));

        ImGui::Checkbox("refresh collisions##opt", &(state.refresh_collisions));

        if (ImGui::Button("Optimize##opt", ImVec2(-1, 0))) {
            optimize_displacements();
            update_graph(
                surface_data_id, state.get_opt_vertex_at_time(), state.edges);
        }

<<<<<<< HEAD
        if (ImGui::SliderFloat("time##opt", &(state.opt_time), 0.0, 1.0)) {
            update_graph(
                surface_data_id, state.get_opt_vertex_at_time(), state.edges);
        }
=======
#ifdef BUILD_WITH_OSQP
        if (ImGui::Button(
                "Optimize Linearized Constraints##opt", ImVec2(-1, 0))) {
            opt::linearized_constraint_solve(state.vertices,
                state.displacements, state.edges, state.detection_method,
                state.volume_epsilon);
        }
#endif
>>>>>>> e404bb52
    }
}
void ViewerMenu::draw_optimization_results()
{
    if (ImGui::CollapsingHeader(
            "Opt Results", ImGuiTreeNodeFlags_DefaultOpen)) {
        if (state.opt_result.finished) {
            ImGui::BeginChild("Opt Results Detail",
                ImVec2(ImGui::GetWindowContentRegionWidth() * 0.9f, 100),
                false);
            ImGui::Text("method = %s",
                ccd::opt::OptimizationMethodStrings[state.opt_result.method]);
            ImGui::Text(
                "energy = %.3g", state.get_opt_functional(state.opt_iteration));

            ImGui::Text("displacements");
            Eigen::MatrixX2d disp
                = state.get_opt_displacements(state.opt_iteration);
            ImGui::Columns(2, /*id=*/nullptr, /*border=*/false);
            for (uint i = 0; i < disp.rows(); i++) {
                ImGui::Text("%.3g", disp(i, 0));
                ImGui::NextColumn();
                ImGui::Text("%.3g", disp(i, 1));
                ImGui::NextColumn();
            }
            ImGui::Columns(1);
            ImGui::EndChild();

            ImGui::PushItemWidth(ImGui::GetWindowWidth() * 0.7f);
            if (ImGui::SliderFloat(
                    "time##opt-results", &(state.opt_time), 0.0, 1.0)) {
                redraw_at_opt_time();
            }
            ImGui::PopItemWidth();
            if (state.u_history.size() > 0) {
                if (ImGui::InputInt(
                        "step##opt-results", &(state.opt_iteration), 1, 10)) {
                    redraw_opt_displacements();
                    redraw_at_opt_time();
                }
            }
        }

        float w = ImGui::GetContentRegionAvailWidth();
        float p = ImGui::GetStyle().FramePadding.x;
        if (ImGui::Button("Load##opt-results", ImVec2((w - p) / 2.f, 0))) {
            load_optimization();
        }
        ImGui::SameLine(0, p);
        if (ImGui::Button("Save##opt-results", ImVec2((w - p) / 2.f, 0))) {
            save_optimization();
        }
    }
}

} // namespace ccd<|MERGE_RESOLUTION|>--- conflicted
+++ resolved
@@ -63,7 +63,6 @@
 
 void ViewerMenu::draw_io()
 {
-
     // Scene
     if (ImGui::CollapsingHeader("Scene", ImGuiTreeNodeFlags_DefaultOpen)) {
         float w = ImGui::GetContentRegionAvailWidth();
@@ -87,7 +86,6 @@
 
 void ViewerMenu::draw_edit_modes()
 {
-
     if (ImGui::CollapsingHeader("Edit Mode", ImGuiTreeNodeFlags_DefaultOpen)) {
         float w = ImGui::GetContentRegionAvailWidth();
         float p = ImGui::GetStyle().FramePadding.x;
@@ -218,36 +216,21 @@
         if (ImGui::Button("Optimize##opt", ImVec2(-1, 0))) {
             optimize_displacements();
             update_graph(
-                surface_data_id, state.get_opt_vertex_at_time(), state.edges);
-        }
-
-<<<<<<< HEAD
-        if (ImGui::SliderFloat("time##opt", &(state.opt_time), 0.0, 1.0)) {
-            update_graph(
-                surface_data_id, state.get_opt_vertex_at_time(), state.edges);
-        }
-=======
-#ifdef BUILD_WITH_OSQP
-        if (ImGui::Button(
-                "Optimize Linearized Constraints##opt", ImVec2(-1, 0))) {
-            opt::linearized_constraint_solve(state.vertices,
-                state.displacements, state.edges, state.detection_method,
-                state.volume_epsilon);
-        }
-#endif
->>>>>>> e404bb52
-    }
-}
+                surface_data_id, state.get_opt_vertex_at_time(-1), state.edges);
+        }
+    }
+}
+
 void ViewerMenu::draw_optimization_results()
 {
     if (ImGui::CollapsingHeader(
             "Opt Results", ImGuiTreeNodeFlags_DefaultOpen)) {
-        if (state.opt_result.finished) {
+        if (state.opt_results.finished) {
             ImGui::BeginChild("Opt Results Detail",
                 ImVec2(ImGui::GetWindowContentRegionWidth() * 0.9f, 100),
                 false);
             ImGui::Text("method = %s",
-                ccd::opt::OptimizationMethodStrings[state.opt_result.method]);
+                ccd::opt::OptimizationMethodStrings[state.opt_results.method]);
             ImGui::Text(
                 "energy = %.3g", state.get_opt_functional(state.opt_iteration));
 
