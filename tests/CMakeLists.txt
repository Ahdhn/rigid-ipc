--- conflicted
+++ resolved
@@ -7,11 +7,8 @@
     test_impact_pruning.cpp
     test_collision_volume.cpp
     test_time_of_impact.cpp
-<<<<<<< HEAD
     test_opt.cpp
-=======
     collision_generator.cpp
->>>>>>> 043fbcfd
 )
 
 add_executable(unit_tests ${test_sources})
